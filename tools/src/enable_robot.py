--- conflicted
+++ resolved
@@ -60,7 +60,6 @@
         parser.print_usage()
         parser.exit(0, "No action defined")
 
-<<<<<<< HEAD
     rospy.init_node('robot_enable', anonymous=True)
     rs = baxter_interface.RobotEnable()
 
@@ -78,26 +77,5 @@
                 rs.stop()
     except Exception, e:
         rospy.logerr(e.strerror)
-=======
-    for o, a in opts:
-        if o in ('-h', '--help'):
-            usage()
-            sys.exit(0)
-        else:
-            rospy.init_node('robot_control')
-            rs = baxter_interface.RobotEnable()
-            try:
-                if o in ('-s', '--state'):
-                    print rs.state()
-                elif o in ('-e', '--enable'):
-                    rs.enable()
-                elif o in ('-d', '--disable'):
-                    rs.disable()
-                elif o in ('-r', '--reset'):
-                    rs.reset()
-                elif o in ('-S', '--stop'):
-                    rs.stop()
-            except Exception, e:
-                rospy.logerr(e.strerror)
->>>>>>> c58b66ca
+
     sys.exit(0)